from __future__ import annotations

import json
import logging
import math
from decimal import Decimal
from typing import Iterable, Optional

import discord

from .core import database
from database import CircularRecipeReferenceError, ResourcePriceNotFoundError

logger = logging.getLogger(__name__)

GRAPH_REQUEST_CHANNEL_CONFIG_KEY = "graph_request_channel_id"
GRAPH_REQUEST_MESSAGE_CONFIG_KEY = "graph_request_message_id"
GRAPH_REQUEST_ROLE_CONFIG_KEY = "graph_request_role_ids"
GRAPH_REQUEST_SHIP_SCHEDULE_CONFIG_KEY = "graph_request_ship_schedule"


def _encode_role_ids(role_ids: Iterable[int]) -> str:
    unique_sorted_ids = sorted({role_id for role_id in role_ids if role_id > 0})
    return json.dumps(unique_sorted_ids, ensure_ascii=False)


def _decode_role_ids(raw: Optional[str]) -> list[int]:
    if not raw:
        return []
    try:
        data = json.loads(raw)
    except json.JSONDecodeError:
        logger.warning(
            "Не удалось разобрать список ролей для заявок на крафт из значения: %s", raw
        )
        return []
    result: list[int] = []
    for value in data:
        try:
            role_id = int(value)
        except (TypeError, ValueError):
            logger.debug(
                "Пропускаю некорректное значение идентификатора роли: %s", value
            )
            continue
        if role_id > 0:
            result.append(role_id)
    return result


async def get_graph_request_channel_id() -> Optional[int]:
    raw_value = await database.get_config_value(GRAPH_REQUEST_CHANNEL_CONFIG_KEY)
    if raw_value is None:
        return None
    try:
        return int(raw_value)
    except ValueError:
        logger.warning(
            "Сохранённый идентификатор канала заявок на крафт некорректен: %s", raw_value
        )
        return None


async def set_graph_request_channel_id(channel_id: int) -> None:
    await database.set_config_value(
        GRAPH_REQUEST_CHANNEL_CONFIG_KEY, str(channel_id)
    )


async def get_graph_request_message_id() -> Optional[int]:
    raw_value = await database.get_config_value(GRAPH_REQUEST_MESSAGE_CONFIG_KEY)
    if raw_value is None:
        return None
    try:
        return int(raw_value)
    except ValueError:
        logger.warning(
            "Сохранённый идентификатор сообщения для заявок на крафт некорректен: %s",
            raw_value,
        )
        return None


async def set_graph_request_message(channel_id: int, message_id: int) -> None:
    await set_graph_request_channel_id(channel_id)
    await database.set_config_value(
        GRAPH_REQUEST_MESSAGE_CONFIG_KEY, str(message_id)
    )


async def clear_graph_request_message_reference() -> None:
    await database.pop_config_value(GRAPH_REQUEST_MESSAGE_CONFIG_KEY)


async def get_graph_request_role_ids() -> list[int]:
    raw_value = await database.get_config_value(GRAPH_REQUEST_ROLE_CONFIG_KEY)
    return _decode_role_ids(raw_value)


async def set_graph_request_role_ids(role_ids: Iterable[int]) -> None:
    encoded = _encode_role_ids(role_ids)
    await database.set_config_value(GRAPH_REQUEST_ROLE_CONFIG_KEY, encoded)


def _normalise_ship_name(name: object) -> Optional[str]:
    if not isinstance(name, str):
        return None
    stripped = name.strip()
    return stripped or None


async def get_graph_ship_names() -> list[str]:
    raw_value = await database.get_config_value(GRAPH_REQUEST_SHIP_SCHEDULE_CONFIG_KEY)
    if not raw_value:
        return []
    try:
        decoded = json.loads(raw_value)
    except json.JSONDecodeError:
        logger.warning(
<<<<<<< HEAD
            "Не удалось разобрать список кораблей крафта из значения: %s", raw_value
=======
            "Не удалось разобрать список кораблей графика из значения: %s", raw_value
>>>>>>> 3d543179
        )
        return []

    unique: list[str] = []
    seen: set[str] = set()
    for item in decoded:
        name = _normalise_ship_name(item)
        if not name:
            continue
        if name in seen:
            continue
        unique.append(name)
        seen.add(name)
    return unique


async def set_graph_ship_names(names: Iterable[str]) -> None:
    unique: list[str] = []
    seen: set[str] = set()
    for value in names:
        name = _normalise_ship_name(value)
        if not name:
            continue
        if name in seen:
            continue
        unique.append(name)
        seen.add(name)
    await database.set_config_value(
        GRAPH_REQUEST_SHIP_SCHEDULE_CONFIG_KEY,
        json.dumps(unique, ensure_ascii=False),
    )


async def add_graph_request_role(role_id: int) -> bool:
    role_ids = await get_graph_request_role_ids()
    if role_id in role_ids:
        return False
    role_ids.append(role_id)
    await set_graph_request_role_ids(role_ids)
    return True


async def remove_graph_request_role(role_id: int) -> bool:
    role_ids = await get_graph_request_role_ids()
    if role_id not in role_ids:
        return False
    updated = [existing for existing in role_ids if existing != role_id]
    await set_graph_request_role_ids(updated)
    return True


async def clear_graph_request_roles() -> None:
    await set_graph_request_role_ids([])


def _format_quantity(value: Decimal) -> str:
    if value == value.to_integral():
        formatted = f"{int(value):,}"
    else:
        formatted = f"{value.normalize():f}"
    return formatted.replace(",", " ")


def _format_currency(value: Decimal) -> str:
    quantised = value.quantize(Decimal("0.01"))
    formatted = f"{quantised:,.2f}"
    return formatted.replace(",", " ")


async def send_graph_request_message(channel: discord.TextChannel) -> discord.Message:
    content = (
        "В этом канале принимаются заявки на крафт.\n"
        "Нажмите кнопку ниже, чтобы создать отдельную тему с вашей заявкой."
    )
    view = GraphRequestView()
    message = await channel.send(content, view=view)
    return message


async def _get_request_channel(
    guild: discord.Guild, channel_id: int
) -> Optional[discord.TextChannel]:
    channel = guild.get_channel(channel_id)
    if channel is None:
        try:
            fetched = await guild.fetch_channel(channel_id)
        except discord.HTTPException as exc:
            logger.warning(
                "Не удалось получить канал %s для создания заявки на крафт: %s",
                channel_id,
                exc,
            )
            return None
        else:
            channel = fetched
    if isinstance(channel, discord.TextChannel):
        return channel
    logger.warning(
        "Канал %s имеет неподдерживаемый тип %s для заявок на крафт",
        channel_id,
        type(channel).__name__,
    )
    return None


async def _create_request_thread(
    channel: discord.TextChannel,
    requester: discord.Member,
    recipe_name: str,
) -> discord.Thread:
    base_name = f"Крафт • {recipe_name}"
    if requester.display_name:
        base_name += f" • {requester.display_name}"
    thread_name = base_name[:100]
    try:
        thread = await channel.create_thread(
            name=thread_name,
            type=discord.ChannelType.private_thread,
            invitable=False,
            auto_archive_duration=10080,
            reason=f"Заявка на крафт от {requester}"
        )
    except discord.HTTPException as exc:
        logger.warning(
            "Не удалось создать приватную тему для заявки на крафт, пробую открытую: %s",
            exc,
        )
        thread = await channel.create_thread(
            name=thread_name,
            type=discord.ChannelType.public_thread,
            auto_archive_duration=10080,
            reason=f"Заявка на крафт от {requester}"
        )
    return thread


async def _prepare_thread(
    thread: discord.Thread,
    requester: discord.Member,
    roles: list[discord.Role],
) -> None:
    try:
        await thread.add_user(requester)
    except discord.HTTPException as exc:
        logger.debug(
            "Не удалось добавить инициатора заявки %s в тему %s: %s",
            requester,
            thread.id,
            exc,
        )

    added_users: set[int] = {requester.id}
    for role in roles:
        for member in role.members:
            if member.bot:
                continue
            if member.id in added_users:
                continue
            try:
                await thread.add_user(member)
            except discord.HTTPException as exc:
                logger.debug(
                    "Не удалось добавить пользователя %s из роли %s в тему %s: %s",
                    member,
                    role.id,
                    thread.id,
                    exc,
                )
            else:
                added_users.add(member.id)


async def _format_component_lines(recipe: dict[str, object]) -> list[str]:
    components = recipe.get("components")
    if not isinstance(components, list) or not components:
        return ["• Нет сохранённых компонентов рецепта"]
    lines: list[str] = []
    for component in components:
        if not isinstance(component, dict):
            continue
        resource_name = str(component.get("resource_name", "Неизвестный ресурс"))
        try:
            quantity = Decimal(str(component.get("quantity", "0")))
        except Exception:  # pragma: no cover - защита от некорректных значений
            quantity_display = "?"
        else:
            quantity_display = _format_quantity(quantity)
        lines.append(f"• {resource_name}: {quantity_display}")
    return lines or ["• Нет сохранённых компонентов рецепта"]


class GraphRequestModal(discord.ui.Modal):
    def __init__(self, *, channel_id: int, ship_name: str) -> None:
<<<<<<< HEAD
        super().__init__(title="Новая заявка на крафт")
=======
        super().__init__(title="Новая заявка на граф")
>>>>>>> 3d543179
        self._channel_id = channel_id
        self._ship_name = ship_name
        self.comment_input = discord.ui.TextInput(
            label="Комментарий", required=False, style=discord.TextStyle.paragraph, max_length=500
        )
        self.add_item(self.comment_input)

    async def on_submit(self, interaction: discord.Interaction) -> None:
        guild = interaction.guild
        if guild is None or not isinstance(interaction.user, discord.Member):
            await interaction.response.send_message(
                "Заявку можно создать только на сервере.", ephemeral=True
            )
            return

        ship_name = self._ship_name

        recipe = await database.get_recipe(ship_name)
        if recipe is None:
            await interaction.response.send_message(
                "Рецепт для выбранного корабля не найден. Обратитесь к администрации.",
                ephemeral=True,
            )
            return

        channel = await _get_request_channel(guild, self._channel_id)
        if channel is None:
            await interaction.response.send_message(
                "Не удалось найти канал для создания заявки. Обратитесь к администрации.",
                ephemeral=True,
            )
            return

        try:
            thread = await _create_request_thread(
                channel, interaction.user, recipe.get("name", ship_name)
            )
        except discord.HTTPException as exc:
            logger.exception("Не удалось создать тему для заявки на крафт: %s", exc)
            await interaction.response.send_message(
                "Не удалось создать тему для заявки. Попробуйте позже или обратитесь к администрации.",
                ephemeral=True,
            )
            return

        role_ids = await get_graph_request_role_ids()
        roles = [role for role_id in role_ids if (role := guild.get_role(role_id))]
        await _prepare_thread(thread, interaction.user, roles)

        comment = self.comment_input.value.strip()
        cost_result = None
        try:
            cost_result = await database.calculate_recipe_cost(ship_name)
        except ResourcePriceNotFoundError as exc:
            logger.info(
<<<<<<< HEAD
                "Не удалось рассчитать стоимость для '%s' в заявке на крафт: %s",
=======
                "Не удалось рассчитать стоимость для '%s' в заявке на граф: %s",
>>>>>>> 3d543179
                ship_name,
                exc,
            )
        except CircularRecipeReferenceError as exc:
            logger.warning(
                "Обнаружена циклическая ссылка при расчёте стоимости '%s': %s",
                ship_name,
                exc,
            )
        except ValueError as exc:
            logger.warning(
                "Некорректные данные рецепта '%s' при расчёте стоимости: %s",
                ship_name,
                exc,
            )
        lines = [
            f"{interaction.user.mention} хочет построить **{recipe.get('name', ship_name)}**.",
        ]
        if comment:
            lines.append("")
            lines.append(f"Комментарий: {comment}")
        lines.append("")
        lines.append("Требуемые ресурсы:")
        lines.extend(await _format_component_lines(recipe))
        if cost_result is not None:
            lines.append("")
            lines.append(
                "Итоговая стоимость: {run} ISK за цикл (≈ {unit} ISK за единицу).".format(
                    run=_format_currency(cost_result["run_cost"]),
                    unit=_format_currency(cost_result["unit_cost"]),
                )
            )

        if roles:
            role_mentions = " ".join(role.mention for role in roles)
            lines.append("")
            lines.append(f"Уведомление: {role_mentions}")

        try:
            await thread.send("\n".join(lines))
        except discord.HTTPException as exc:
            logger.warning(
                "Не удалось отправить сообщение в тему %s: %s", thread.id, exc
            )

        await interaction.response.send_message(
            f"Заявка создана: {thread.mention}", ephemeral=True
        )


class GraphRequestView(discord.ui.View):
    def __init__(self) -> None:
        super().__init__(timeout=None)

    async def interaction_check(self, interaction: discord.Interaction) -> bool:
        if interaction.guild is None:
            await interaction.response.send_message(
                "Кнопка доступна только на сервере.", ephemeral=True
            )
            return False
        return True

    @discord.ui.button(
        label="Создать запрос",
        style=discord.ButtonStyle.primary,
        custom_id="graph-request:create",
    )
    async def create_request(  # type: ignore[override]
        self, interaction: discord.Interaction, button: discord.ui.Button
    ) -> None:
        del button
        channel_id = await get_graph_request_channel_id()
        if channel_id is None:
            await interaction.response.send_message(
                "Канал для заявок не настроен. Обратитесь к администрации.",
                ephemeral=True,
            )
            return
        ship_names = await get_graph_ship_names()
        if not ship_names:
            await interaction.response.send_message(
<<<<<<< HEAD
                "Список кораблей для крафта не настроен. Обратитесь к администрации.",
=======
                "График кораблей не настроен. Обратитесь к администрации.",
>>>>>>> 3d543179
                ephemeral=True,
            )
            return
        view = GraphShipSelectionView(channel_id=channel_id, ship_names=ship_names)
        await interaction.response.send_message(
<<<<<<< HEAD
            "Выберите корабль для крафта:", view=view, ephemeral=True
=======
            "Выберите корабль из графика:", view=view, ephemeral=True
>>>>>>> 3d543179
        )


class GraphShipSelect(discord.ui.Select):
<<<<<<< HEAD
    def __init__(
        self,
        *,
        channel_id: int,
        ship_names: list[str],
        page: int,
    ) -> None:
        self._channel_id = channel_id
        self._ship_names = ship_names
        self._total_pages = max(1, math.ceil(len(ship_names) / 25))
        self._page = page
        options = self._build_options()
        super().__init__(
            placeholder=self._build_placeholder(),
=======
    def __init__(self, *, channel_id: int, ship_names: list[str]) -> None:
        options: list[discord.SelectOption] = []
        limited_names = ship_names[:25]
        if len(ship_names) > 25:
            logger.warning(
                "Список кораблей графика содержит %s элементов, отображаются только первые 25",
                len(ship_names),
            )
        for name in limited_names:
            label = name[:100] or name
            options.append(discord.SelectOption(label=label, value=name))
        super().__init__(
            placeholder="Выберите корабль из графика",
>>>>>>> 3d543179
            min_values=1,
            max_values=1,
            options=options,
        )
<<<<<<< HEAD

    def _build_options(self) -> list[discord.SelectOption]:
        start = self._page * 25
        end = start + 25
        options: list[discord.SelectOption] = []
        for name in self._ship_names[start:end]:
            label = name[:100] or name
            options.append(discord.SelectOption(label=label, value=name))
        return options

    def _build_placeholder(self) -> str:
        if self._total_pages > 1:
            return f"Выберите корабль для крафта (стр. {self._page + 1}/{self._total_pages})"
        return "Выберите корабль для крафта"

    def update_page(self, page: int) -> None:
        self._page = page
        self.options = self._build_options()
        self.placeholder = self._build_placeholder()
        self.values = []
=======
        self._channel_id = channel_id
>>>>>>> 3d543179

    async def callback(self, interaction: discord.Interaction) -> None:  # type: ignore[override]
        ship_name = self.values[0]
        await interaction.response.send_modal(
            GraphRequestModal(channel_id=self._channel_id, ship_name=ship_name)
<<<<<<< HEAD
        )
        if self.view is not None:
            self.view.stop()


class GraphShipSelectionView(discord.ui.View):
    def __init__(self, *, channel_id: int, ship_names: list[str]) -> None:
        super().__init__(timeout=300)
        self._page = 0
        self._total_pages = max(1, math.ceil(len(ship_names) / 25))
        self._select = GraphShipSelect(
            channel_id=channel_id,
            ship_names=ship_names,
            page=self._page,
        )
        self.add_item(self._select)
        if self._total_pages > 1:
            self._prev_button = GraphShipPageButton(direction=-1)
            self._next_button = GraphShipPageButton(direction=1)
            self.add_item(self._prev_button)
            self.add_item(self._next_button)
            self._update_controls()

    @property
    def total_pages(self) -> int:
        return self._total_pages

    @property
    def page(self) -> int:
        return self._page

    def change_page(self, delta: int) -> None:
        new_page = min(max(self._page + delta, 0), self._total_pages - 1)
        if new_page == self._page:
            return
        self._page = new_page
        self._select.update_page(new_page)
        self._update_controls()

    def _update_controls(self) -> None:
        if self._total_pages <= 1:
            return
        self._prev_button.disabled = self._page == 0
        self._next_button.disabled = self._page >= self._total_pages - 1


class GraphShipPageButton(discord.ui.Button):
    def __init__(self, *, direction: int) -> None:
        label = "Предыдущие" if direction < 0 else "Следующие"
        super().__init__(style=discord.ButtonStyle.secondary, label=label, row=1)
        self._direction = -1 if direction < 0 else 1

    async def callback(self, interaction: discord.Interaction) -> None:  # type: ignore[override]
        view = self.view
        if not isinstance(view, GraphShipSelectionView):
            await interaction.response.defer()
            return
        view.change_page(self._direction)
        await interaction.response.edit_message(view=view)
=======
        )
        if self.view is not None:
            self.view.stop()


class GraphShipSelectionView(discord.ui.View):
    def __init__(self, *, channel_id: int, ship_names: list[str]) -> None:
        super().__init__(timeout=300)
        self.add_item(GraphShipSelect(channel_id=channel_id, ship_names=ship_names))
>>>>>>> 3d543179


__all__ = [
    "GRAPH_REQUEST_CHANNEL_CONFIG_KEY",
    "GRAPH_REQUEST_MESSAGE_CONFIG_KEY",
    "GRAPH_REQUEST_ROLE_CONFIG_KEY",
    "GRAPH_REQUEST_SHIP_SCHEDULE_CONFIG_KEY",
    "GraphRequestModal",
    "GraphRequestView",
    "add_graph_request_role",
    "clear_graph_request_message_reference",
    "clear_graph_request_roles",
    "get_graph_request_channel_id",
    "get_graph_request_message_id",
    "get_graph_request_role_ids",
    "get_graph_ship_names",
    "remove_graph_request_role",
    "send_graph_request_message",
    "set_graph_request_channel_id",
    "set_graph_request_message",
    "set_graph_request_role_ids",
    "set_graph_ship_names",
]<|MERGE_RESOLUTION|>--- conflicted
+++ resolved
@@ -117,11 +117,7 @@
         decoded = json.loads(raw_value)
     except json.JSONDecodeError:
         logger.warning(
-<<<<<<< HEAD
             "Не удалось разобрать список кораблей крафта из значения: %s", raw_value
-=======
-            "Не удалось разобрать список кораблей графика из значения: %s", raw_value
->>>>>>> 3d543179
         )
         return []
 
@@ -315,11 +311,7 @@
 
 class GraphRequestModal(discord.ui.Modal):
     def __init__(self, *, channel_id: int, ship_name: str) -> None:
-<<<<<<< HEAD
         super().__init__(title="Новая заявка на крафт")
-=======
-        super().__init__(title="Новая заявка на граф")
->>>>>>> 3d543179
         self._channel_id = channel_id
         self._ship_name = ship_name
         self.comment_input = discord.ui.TextInput(
@@ -375,11 +367,7 @@
             cost_result = await database.calculate_recipe_cost(ship_name)
         except ResourcePriceNotFoundError as exc:
             logger.info(
-<<<<<<< HEAD
                 "Не удалось рассчитать стоимость для '%s' в заявке на крафт: %s",
-=======
-                "Не удалось рассчитать стоимость для '%s' в заявке на граф: %s",
->>>>>>> 3d543179
                 ship_name,
                 exc,
             )
@@ -461,41 +449,18 @@
         ship_names = await get_graph_ship_names()
         if not ship_names:
             await interaction.response.send_message(
-<<<<<<< HEAD
                 "Список кораблей для крафта не настроен. Обратитесь к администрации.",
-=======
-                "График кораблей не настроен. Обратитесь к администрации.",
->>>>>>> 3d543179
                 ephemeral=True,
             )
             return
         view = GraphShipSelectionView(channel_id=channel_id, ship_names=ship_names)
         await interaction.response.send_message(
-<<<<<<< HEAD
             "Выберите корабль для крафта:", view=view, ephemeral=True
-=======
-            "Выберите корабль из графика:", view=view, ephemeral=True
->>>>>>> 3d543179
+
         )
 
 
 class GraphShipSelect(discord.ui.Select):
-<<<<<<< HEAD
-    def __init__(
-        self,
-        *,
-        channel_id: int,
-        ship_names: list[str],
-        page: int,
-    ) -> None:
-        self._channel_id = channel_id
-        self._ship_names = ship_names
-        self._total_pages = max(1, math.ceil(len(ship_names) / 25))
-        self._page = page
-        options = self._build_options()
-        super().__init__(
-            placeholder=self._build_placeholder(),
-=======
     def __init__(self, *, channel_id: int, ship_names: list[str]) -> None:
         options: list[discord.SelectOption] = []
         limited_names = ship_names[:25]
@@ -509,12 +474,10 @@
             options.append(discord.SelectOption(label=label, value=name))
         super().__init__(
             placeholder="Выберите корабль из графика",
->>>>>>> 3d543179
             min_values=1,
             max_values=1,
             options=options,
         )
-<<<<<<< HEAD
 
     def _build_options(self) -> list[discord.SelectOption]:
         start = self._page * 25
@@ -535,15 +498,11 @@
         self.options = self._build_options()
         self.placeholder = self._build_placeholder()
         self.values = []
-=======
-        self._channel_id = channel_id
->>>>>>> 3d543179
 
     async def callback(self, interaction: discord.Interaction) -> None:  # type: ignore[override]
         ship_name = self.values[0]
         await interaction.response.send_modal(
             GraphRequestModal(channel_id=self._channel_id, ship_name=ship_name)
-<<<<<<< HEAD
         )
         if self.view is not None:
             self.view.stop()
@@ -603,17 +562,6 @@
             return
         view.change_page(self._direction)
         await interaction.response.edit_message(view=view)
-=======
-        )
-        if self.view is not None:
-            self.view.stop()
-
-
-class GraphShipSelectionView(discord.ui.View):
-    def __init__(self, *, channel_id: int, ship_names: list[str]) -> None:
-        super().__init__(timeout=300)
-        self.add_item(GraphShipSelect(channel_id=channel_id, ship_names=ship_names))
->>>>>>> 3d543179
 
 
 __all__ = [
